{
  "name": "@walletconnect/legacy-utils",
  "description": "Legacy Utils (v1.0) for WalletConnect Protocol",
  "version": "2.0.0-beta.20.2",
  "author": "WalletConnect Labs <walletconnectlabs.com>",
  "homepage": "https://github.com/walletconnect/walletconnect-monorepo/",
  "license": "LGPL-3.0",
  "main": "dist/cjs/index.js",
  "browser": "dist/esm/index.js",
  "types": "dist/cjs/index.d.ts",
  "unpkg": "dist/umd/index.min.js",
  "files": [
    "dist"
  ],
  "keywords": [
    "wallet",
    "walletconnect"
  ],
  "scripts": {
    "clean": "rm -rf dist",
    "build:pre": "run-s clean",
    "build:cjs": "npx tsc -p tsconfig.cjs.json",
    "build:umd": "webpack",
    "build:esm": "npx tsc -p tsconfig.esm.json",
    "build": "run-s build:pre build:cjs build:esm build:umd",
    "test": "env TS_NODE_PROJECT=\"tsconfig.cjs.json\" mocha --exit -r ts-node/register ./test/**/*.spec.ts",
    "watch": "tsc -p tsconfig.json --watch",
    "lint": "eslint -c '../../.eslintrc' --fix './src/**/*.ts'"
  },
  "dependencies": {
    "@walletconnect/encoding": "^1.0.0",
    "@walletconnect/jsonrpc-utils": "^1.0.0",
<<<<<<< HEAD
    "@walletconnect/legacy-types": "^2.0.0-beta.20.2",
=======
    "@walletconnect/legacy-types": "2.0.0-beta.20",
>>>>>>> 085318a6
    "@walletconnect/safe-json": "^1.0.0",
    "@walletconnect/window-getters": "^1.0.0",
    "@walletconnect/window-metadata": "^1.0.0",
    "detect-browser": "^5.2.1",
    "query-string": "^6.13.5"
  },
  "devDependencies": {
    "@babel/cli": "^7.12.1",
    "@babel/core": "^7.12.3",
    "@babel/node": "^7.12.1",
    "@babel/polyfill": "^7.12.1",
    "@babel/preset-env": "^7.12.1",
    "@babel/preset-typescript": "^7.12.1",
    "@babel/register": "^7.12.1",
    "@types/jest": "^22.2.3",
    "@types/node": "^14.14.2",
    "@typescript-eslint/eslint-plugin": "^2.24.0",
    "@typescript-eslint/parser": "^2.24.0",
    "core-js": "^3.6.5",
    "eslint": "^5.16.0",
    "eslint-config-prettier": "^6.10.0",
    "eslint-config-standard": "^12.0.0",
    "eslint-plugin-import": "^2.20.1",
    "eslint-plugin-node": "^9.2.0",
    "eslint-plugin-prettier": "^3.1.2",
    "eslint-plugin-promise": "^4.2.1",
    "eslint-plugin-react": "^7.19.0",
    "eslint-plugin-standard": "^4.0.1",
    "npm-run-all": "^4.1.5",
    "prettier": "^1.19.1",
    "typescript": "^3.7.5",
    "webpack": "^4.41.5",
    "webpack-cli": "^3.3.10"
  }
}<|MERGE_RESOLUTION|>--- conflicted
+++ resolved
@@ -30,11 +30,7 @@
   "dependencies": {
     "@walletconnect/encoding": "^1.0.0",
     "@walletconnect/jsonrpc-utils": "^1.0.0",
-<<<<<<< HEAD
-    "@walletconnect/legacy-types": "^2.0.0-beta.20.2",
-=======
-    "@walletconnect/legacy-types": "2.0.0-beta.20",
->>>>>>> 085318a6
+    "@walletconnect/legacy-types": "2.0.0-beta.20.2",
     "@walletconnect/safe-json": "^1.0.0",
     "@walletconnect/window-getters": "^1.0.0",
     "@walletconnect/window-metadata": "^1.0.0",
