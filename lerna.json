{
<<<<<<< HEAD
  "version": "1.7.1-alpha.0",
=======
  "version": "1.7.1",
>>>>>>> 5abbf249
  "packages": [
    "packages/**/*"
  ]
}<|MERGE_RESOLUTION|>--- conflicted
+++ resolved
@@ -1,10 +1,4 @@
 {
-<<<<<<< HEAD
-  "version": "1.7.1-alpha.0",
-=======
   "version": "1.7.1",
->>>>>>> 5abbf249
-  "packages": [
-    "packages/**/*"
-  ]
+  "packages": ["packages/**/*"]
 }