{
  "name": "@walletconnect/client",
  "description": "Client for WalletConnect Protocol",
  "version": "2.0.0-alpha.7",
  "author": "WalletConnect Labs <walletconnectlabs.com>",
  "homepage": "https://github.com/walletconnect-labs/walletconnect-v2-monorepo/",
  "license": "LGPL-3.0",
  "main": "dist/cjs/index.js",
  "types": "dist/cjs/index.d.ts",
  "unpkg": "dist/umd/index.min.js",
  "files": [
    "dist"
  ],
  "keywords": [
    "wallet",
    "walletconnect"
  ],
  "scripts": {
    "clean": "rm -rf dist",
    "build:pre": "run-s clean",
    "help": "tsc --help",
    "build:cjs": "npx tsc -p tsconfig.cjs.json",
    "build:umd": "webpack",
    "build": "run-s build:pre build:cjs build:umd",
    "test": "env TS_NODE_PROJECT=\"tsconfig.cjs.json\" mocha --exit -r ts-node/register ./test/**/*.spec.ts",
    "watch": "tsc -p tsconfig.json --watch",
    "lint": "eslint -c '../../.eslintrc' --fix './src/**/*.ts'"
  },
  "dependencies": {
    "@json-rpc-tools/provider": "^1.2.1",
    "@json-rpc-tools/utils": "^1.2.1",
    "@pedrouid/iso-store": "^1.0.5",
<<<<<<< HEAD
    "@walletconnect/types": "^2.0.0-alpha.6",
    "@walletconnect/utils": "^2.0.0-alpha.6",
    "enc-utils": "^3.0.0",
=======
    "@walletconnect/types": "^2.0.0-alpha.7",
    "@walletconnect/utils": "^2.0.0-alpha.7",
>>>>>>> 94c8ff0d
    "pino": "^6.7.0",
    "pino-pretty": "^4.3.0",
    "relay-provider": "^1.1.0",
    "safe-json-utils": "^1.1.1"
  },
  "devDependencies": {
    "@babel/cli": "^7.12.1",
    "@babel/core": "^7.12.3",
    "@babel/node": "^7.12.1",
    "@babel/polyfill": "^7.12.1",
    "@babel/preset-env": "^7.12.1",
    "@babel/preset-typescript": "^7.12.1",
    "@babel/register": "^7.12.1",
    "@pedrouid/timestamp": "^1.0.0",
    "@types/chai": "^4.2.14",
    "@types/jest": "^22.2.3",
    "@types/mocha": "^8.0.4",
    "@types/node": "^14.14.2",
    "@types/pino": "^6.3.3",
    "@typescript-eslint/eslint-plugin": "^2.24.0",
    "@typescript-eslint/parser": "^2.24.0",
    "chai": "^4.2.0",
    "core-js": "^3.6.5",
    "eslint": "^5.16.0",
    "eslint-config-prettier": "^6.10.0",
    "eslint-config-standard": "^12.0.0",
    "eslint-plugin-import": "^2.20.1",
    "eslint-plugin-node": "^9.2.0",
    "eslint-plugin-prettier": "^3.1.2",
    "eslint-plugin-promise": "^4.2.1",
    "eslint-plugin-react": "^7.19.0",
    "eslint-plugin-standard": "^4.0.1",
    "mocha": "^8.2.1",
    "npm-run-all": "^4.1.5",
    "prettier": "^1.19.1",
    "ts-node": "^9.1.0",
    "tsdx": "^0.14.1",
    "typescript": "^3.7.5",
    "webpack": "^4.41.5",
    "webpack-cli": "^3.3.10"
  }
}<|MERGE_RESOLUTION|>--- conflicted
+++ resolved
@@ -30,14 +30,9 @@
     "@json-rpc-tools/provider": "^1.2.1",
     "@json-rpc-tools/utils": "^1.2.1",
     "@pedrouid/iso-store": "^1.0.5",
-<<<<<<< HEAD
-    "@walletconnect/types": "^2.0.0-alpha.6",
-    "@walletconnect/utils": "^2.0.0-alpha.6",
-    "enc-utils": "^3.0.0",
-=======
     "@walletconnect/types": "^2.0.0-alpha.7",
     "@walletconnect/utils": "^2.0.0-alpha.7",
->>>>>>> 94c8ff0d
+    "enc-utils": "^3.0.0",
     "pino": "^6.7.0",
     "pino-pretty": "^4.3.0",
     "relay-provider": "^1.1.0",
