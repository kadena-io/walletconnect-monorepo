import {
  ICryptoLib,
  ITransportLib,
  ISessionStorage,
  IEncryptionPayload,
  ISocketMessage,
  ISessionStatus,
  ISessionError,
  IJsonRpcResponseSuccess,
  IJsonRpcResponseError,
  IJsonRpcRequest,
  ITxData,
  IClientMeta,
  IParseURIResult,
  ISessionParams,
  IWalletConnectOptions
} from '@walletconnect/types'
import {
  parsePersonalSign,
  parseTransactionData,
  convertArrayBufferToHex,
  convertHexToArrayBuffer,
  getMeta,
  payloadId,
  uuid,
  formatRpcError,
  parseWalletConnectUri,
  convertNumberToHex,
  isSilentPayload
} from '@walletconnect/utils'
import {
  ERROR_SESSION_CONNECTED,
  ERROR_SESSION_DISCONNECTED,
  ERROR_SESSION_REJECTED,
  ERROR_MISSING_JSON_RPC,
  ERROR_MISSING_RESULT,
  ERROR_MISSING_ERROR,
  ERROR_MISSING_METHOD,
  ERROR_MISSING_ID,
  ERROR_INVALID_RESPONSE,
  ERROR_INVALID_URI,
  ERROR_MISSING_REQUIRED
} from './errors'
import SocketTransport from './socket'
import EventManager from './events'

// -- typeChecks ----------------------------------------------------------- //

function isRpcResponseSuccess (object: any): object is IJsonRpcResponseSuccess {
  return 'result' in object
}

function isRpcResponseError (object: any): object is IJsonRpcResponseError {
  return 'error' in object
}

// -- Connector ------------------------------------------------------------ //

class Connector {
  private cryptoLib: ICryptoLib

  private protocol: string
  private version: number

  private _bridge: string
  private _key: ArrayBuffer | null
  private _nextKey: ArrayBuffer | null

  private _clientId: string
  private _clientMeta: IClientMeta | null
  private _peerId: string
  private _peerMeta: IClientMeta | null
  private _handshakeId: number
  private _handshakeTopic: string
  private _accounts: string[]
  private _chainId: number
  private _transport: ITransportLib
  private _eventManager: EventManager
  private _connected: boolean
  private _storage: ISessionStorage | null

  // -- constructor ----------------------------------------------------- //

  constructor (
    cryptoLib: ICryptoLib,
    opts: IWalletConnectOptions,
    transport?: ITransportLib | null,
    storage?: ISessionStorage | null,
    clientMeta?: IClientMeta | null
  ) {
    this.cryptoLib = cryptoLib

    this.protocol = 'wc'
    this.version = 1

    this._bridge = ''
    this._key = null
    this._nextKey = null

    this._clientId = ''
    this._clientMeta = null
    this._peerId = ''
    this._peerMeta = null
    this._handshakeId = 0
    this._handshakeTopic = ''
    this._accounts = []
    this._chainId = 0
    this._eventManager = new EventManager()
    this._connected = false
    this._storage = storage || null

    if (clientMeta) {
      this.clientMeta = clientMeta
    }

    if (!opts.bridge && !opts.uri && !opts.session) {
      throw new Error(ERROR_MISSING_REQUIRED)
    }

    if (opts.bridge) {
      this.bridge = opts.bridge
    }

    if (opts.uri) {
      this.uri = opts.uri
    }

    let session = opts.session || null

    if (!session) {
      session = this._getStorageSession()
    }
    if (session) {
      this.session = session
    }

    if (this.handshakeId) {
      this._subscribeToSessionResponse(
        this.handshakeId,
        'Session request rejected'
      )
    }
    this._transport =
      transport ||
      new SocketTransport({ bridge: this.bridge, clientId: this.clientId })

    this._transport.on('message', (socketMessage: ISocketMessage) =>
      this._handleIncomingMessages(socketMessage)
    )

    if (opts.uri) {
      this._subscribeToSessionRequest()
    }
    this._subscribeToInternalEvents()
<<<<<<< HEAD
    this._socket.open([
      {
        topic: `${this.clientId}`,
        type: 'sub',
        payload: '',
        silent: true
      }
    ])
=======
    this._transport.open()
>>>>>>> fa13fdb9
  }

  // -- setters / getters ----------------------------------------------- //

  set bridge (value: string) {
    if (!value) {
      return
    }
    this._bridge = value
  }

  get bridge () {
    return this._bridge
  }

  set key (value: string) {
    if (!value) {
      return
    }
    const key: ArrayBuffer = convertHexToArrayBuffer(value)
    this._key = key
  }

  get key (): string {
    if (this._key) {
      const key: string = convertArrayBufferToHex(this._key, true)
      return key
    }
    return ''
  }

  set nextKey (value: string) {
    if (!value) {
      return
    }
    const nextKey: ArrayBuffer = convertHexToArrayBuffer(value)
    this._nextKey = nextKey
  }

  get nextKey (): string {
    if (this._nextKey) {
      const nextKey: string = convertArrayBufferToHex(this._nextKey)
      return nextKey
    }
    return ''
  }

  set clientId (value: string) {
    if (!value) {
      return
    }
    this._clientId = value
  }

  get clientId () {
    let clientId: string | null = this._clientId
    if (!clientId) {
      clientId = this._clientId = uuid()
    }

    return this._clientId
  }

  set peerId (value) {
    if (!value) {
      return
    }
    this._peerId = value
  }

  get peerId () {
    return this._peerId
  }

  set clientMeta (value) {
    // empty
  }

  get clientMeta () {
    let clientMeta: IClientMeta | null = this._clientMeta
    if (!clientMeta) {
      clientMeta = this._clientMeta = getMeta()
    }
    return clientMeta
  }

  set peerMeta (value) {
    this._peerMeta = value
  }

  get peerMeta () {
    const peerMeta: IClientMeta | null = this._peerMeta
    return peerMeta
  }

  set handshakeTopic (value) {
    if (!value) {
      return
    }
    this._handshakeTopic = value
  }

  get handshakeTopic () {
    return this._handshakeTopic
  }

  set handshakeId (value) {
    if (!value) {
      return
    }
    this._handshakeId = value
  }

  get handshakeId () {
    return this._handshakeId
  }

  get uri () {
    const _uri = this._formatUri()
    return _uri
  }

  set uri (value) {
    if (!value) {
      return
    }
    const { handshakeTopic, bridge, key } = this._parseUri(value)
    this.handshakeTopic = handshakeTopic
    this.bridge = bridge
    this.key = key
  }

  set chainId (value) {
    this._chainId = value
  }

  get chainId () {
    const chainId: number | null = this._chainId
    return chainId
  }

  set accounts (value) {
    this._accounts = value
  }

  get accounts () {
    const accounts: string[] | null = this._accounts
    return accounts
  }

  set connected (value) {
    // empty
  }

  get connected () {
    return this._connected
  }

  set pending (value) {
    // empty
  }

  get pending () {
    return !!this._handshakeTopic
  }

  get session () {
    return {
      connected: this.connected,
      accounts: this.accounts,
      chainId: this.chainId,
      bridge: this.bridge,
      key: this.key,
      clientId: this.clientId,
      clientMeta: this.clientMeta,
      peerId: this.peerId,
      peerMeta: this.peerMeta,
      handshakeId: this.handshakeId,
      handshakeTopic: this.handshakeTopic
    }
  }

  set session (value) {
    if (!value) {
      return
    }
    this._connected = value.connected
    this.accounts = value.accounts
    this.chainId = value.chainId
    this.bridge = value.bridge
    this.key = value.key
    this.clientId = value.clientId
    this.clientMeta = value.clientMeta
    this.peerId = value.peerId
    this.peerMeta = value.peerMeta
    this.handshakeId = value.handshakeId
    this.handshakeTopic = value.handshakeTopic
  }

  // -- public ---------------------------------------------------------- //

  public on (
    event: string,
    callback: (error: Error | null, payload: any | null) => void
  ): void {
    const eventEmitter = {
      event,
      callback
    }
    this._eventManager.subscribe(eventEmitter)
  }

  public async createSession (opts?: { chainId: number }): Promise<void> {
    if (this._connected) {
      throw new Error(ERROR_SESSION_CONNECTED)
    }

    if (this.pending) {
      return
    }

    this._key = await this._generateKey()

    const request: IJsonRpcRequest = this._formatRequest({
      method: 'wc_sessionRequest',
      params: [
        {
          peerId: this.clientId,
          peerMeta: this.clientMeta,
          chainId: opts && opts.chainId ? opts.chainId : null
        }
      ]
    })

    this.handshakeId = request.id
    this.handshakeTopic = uuid()

    this._sendSessionRequest(
      request,
      'Session update rejected',
      this.handshakeTopic
    )
  }

  public approveSession (sessionStatus: ISessionStatus) {
    if (this._connected) {
      throw new Error(ERROR_SESSION_CONNECTED)
    }

    this.chainId = sessionStatus.chainId
    this.accounts = sessionStatus.accounts

    const sessionParams: ISessionParams = {
      approved: true,
      chainId: this.chainId,
      accounts: this.accounts,
      peerId: this.clientId,
      peerMeta: this.clientMeta
    }

    const response = {
      id: this.handshakeId,
      jsonrpc: '2.0',
      result: sessionParams
    }

    this._sendResponse(response)

    this._connected = true
    this._eventManager.trigger({
      event: 'connect',
      params: [
        {
          peerId: this.peerId,
          peerMeta: this.peerMeta,
          chainId: this.chainId,
          accounts: this.accounts
        }
      ]
    })
    if (this._connected) {
      this._setStorageSession()
    }
  }

  public rejectSession (sessionError?: ISessionError) {
    if (this._connected) {
      throw new Error(ERROR_SESSION_CONNECTED)
    }

    const message =
      sessionError && sessionError.message
        ? sessionError.message
        : ERROR_SESSION_REJECTED

    const response = this._formatResponse({
      id: this.handshakeId,
      error: { message }
    })

    this._sendResponse(response)

    this._connected = false
    this._eventManager.trigger({
      event: 'disconnect',
      params: [{ message }]
    })
    this._removeStorageSession()
  }

  public updateSession (sessionStatus: ISessionStatus) {
    if (!this._connected) {
      throw new Error(ERROR_SESSION_DISCONNECTED)
    }

    this.chainId = sessionStatus.chainId
    this.accounts = sessionStatus.accounts

    const sessionParams: ISessionParams = {
      approved: true,
      chainId: this.chainId,
      accounts: this.accounts
    }

    const request = this._formatRequest({
      method: 'wc_sessionUpdate',
      params: [sessionParams]
    })

    this._sendSessionRequest(request, 'Session update rejected')

    this._eventManager.trigger({
      event: 'session_update',
      params: [
        {
          chainId: this.chainId,
          accounts: this.accounts
        }
      ]
    })

    this._manageStorageSession()
  }

  public async killSession (sessionError?: ISessionError) {
    const message = sessionError ? sessionError.message : 'Session Disconnected'

    const sessionParams: ISessionParams = {
      approved: false,
      chainId: null,
      accounts: null
    }

    const request = this._formatRequest({
      method: 'wc_sessionUpdate',
      params: [sessionParams]
    })

    await this._sendRequest(request)

    this._handleSessionDisconnect(message)
  }

  public async sendTransaction (tx: ITxData) {
    if (!this._connected) {
      throw new Error(ERROR_SESSION_DISCONNECTED)
    }

    const parsedTx = parseTransactionData(tx)

    const request = this._formatRequest({
      method: 'eth_sendTransaction',
      params: [parsedTx]
    })

    try {
      const result = await this._sendCallRequest(request)
      return result
    } catch (error) {
      throw error
    }
  }

  public async signTransaction (tx: ITxData) {
    if (!this._connected) {
      throw new Error(ERROR_SESSION_DISCONNECTED)
    }

    const parsedTx = parseTransactionData(tx)

    const request = this._formatRequest({
      method: 'eth_signTransaction',
      params: [parsedTx]
    })

    try {
      const result = await this._sendCallRequest(request)
      return result
    } catch (error) {
      throw error
    }
  }

  public async signMessage (params: any[]) {
    if (!this._connected) {
      throw new Error(ERROR_SESSION_DISCONNECTED)
    }

    const request = this._formatRequest({
      method: 'eth_sign',
      params
    })

    try {
      const result = await this._sendCallRequest(request)
      return result
    } catch (error) {
      throw error
    }
  }

  public async signPersonalMessage (params: any[]) {
    if (!this._connected) {
      throw new Error(ERROR_SESSION_DISCONNECTED)
    }

    params = parsePersonalSign(params)

    const request = this._formatRequest({
      method: 'personal_sign',
      params
    })

    try {
      const result = await this._sendCallRequest(request)
      return result
    } catch (error) {
      throw error
    }
  }

  public async signTypedData (params: any[]) {
    if (!this._connected) {
      throw new Error(ERROR_SESSION_DISCONNECTED)
    }

    const request = this._formatRequest({
      method: 'eth_signTypedData',
      params
    })

    try {
      const result = await this._sendCallRequest(request)
      return result
    } catch (error) {
      throw error
    }
  }

  public unsafeSend (
    request: IJsonRpcRequest
  ): Promise<IJsonRpcResponseSuccess | IJsonRpcResponseError> {
    this._sendRequest(request)

    return new Promise((resolve, reject) => {
      this._subscribeToResponse(
        request.id,
        (error: Error | null, payload: any | null) => {
          if (error) {
            reject(error)
            return
          }
          if (!payload) {
            throw new Error(ERROR_MISSING_JSON_RPC)
          }
          resolve(payload)
        }
      )
    })
  }

  public async sendCustomRequest (request: Partial<IJsonRpcRequest>) {
    if (!this._connected) {
      throw new Error(ERROR_SESSION_DISCONNECTED)
    }

    switch (request.method) {
      case 'eth_accounts':
        return this.accounts
      case 'eth_chainId':
        return convertNumberToHex(this.chainId)
      case 'eth_sendTransaction':
      case 'eth_signTransaction':
        if (request.params) {
          request.params[0] = parseTransactionData(request.params[0])
        }
        break
      case 'personal_sign':
        if (request.params) {
          request.params = parsePersonalSign(request.params)
        }
        break
      default:
        break
    }

    const formattedRequest = this._formatRequest(request)

    try {
      const result = await this._sendCallRequest(formattedRequest)
      return result
    } catch (error) {
      throw error
    }
  }

  public approveRequest (response: Partial<IJsonRpcResponseSuccess>) {
    if (isRpcResponseSuccess(response)) {
      const formattedResponse = this._formatResponse(response)
      this._sendResponse(formattedResponse)
    } else {
      throw new Error(ERROR_MISSING_RESULT)
    }
  }

  public rejectRequest (response: Partial<IJsonRpcResponseError>) {
    if (isRpcResponseError(response)) {
      const formattedResponse = this._formatResponse(response)
      this._sendResponse(formattedResponse)
    } else {
      throw new Error(ERROR_MISSING_ERROR)
    }
  }

  // -- private --------------------------------------------------------- //

  private async _sendRequest (
    request: Partial<IJsonRpcRequest>,
    _topic?: string
  ) {
    const callRequest: IJsonRpcRequest = this._formatRequest(request)

    const encryptionPayload: IEncryptionPayload | null = await this._encrypt(
      callRequest
    )

    const topic: string = _topic || this.peerId
    const payload: string = JSON.stringify(encryptionPayload)
    const silent = isSilentPayload(callRequest)

    const socketMessage: ISocketMessage = {
      topic,
      type: 'pub',
      payload,
      silent
    }

    this._transport.send(socketMessage)
  }

  private async _sendResponse (
    response: IJsonRpcResponseSuccess | IJsonRpcResponseError
  ) {
    const encryptionPayload: IEncryptionPayload | null = await this._encrypt(
      response
    )

    const topic: string = this.peerId
    const payload: string = JSON.stringify(encryptionPayload)

    const socketMessage: ISocketMessage = {
      topic,
      type: 'pub',
      payload,
      silent: true
    }

    this._transport.send(socketMessage)
  }

  private async _sendSessionRequest (
    request: IJsonRpcRequest,
    errorMsg: string,
    _topic?: string
  ) {
    this._sendRequest(request, _topic)
    this._subscribeToSessionResponse(request.id, errorMsg)
  }

  private _sendCallRequest (request: IJsonRpcRequest): Promise<any> {
    this._sendRequest(request)
    return this._subscribeToCallResponse(request.id)
  }

  private _formatRequest (request: Partial<IJsonRpcRequest>): IJsonRpcRequest {
    if (typeof request.method === 'undefined') {
      throw new Error(ERROR_MISSING_METHOD)
    }
    const formattedRequest: IJsonRpcRequest = {
      id: typeof request.id === 'undefined' ? payloadId() : request.id,
      jsonrpc: '2.0',
      method: request.method,
      params: typeof request.params === 'undefined' ? [] : request.params
    }
    return formattedRequest
  }

  private _formatResponse (
    response: Partial<IJsonRpcResponseSuccess | IJsonRpcResponseError>
  ): IJsonRpcResponseSuccess | IJsonRpcResponseError {
    if (typeof response.id === 'undefined') {
      throw new Error(ERROR_MISSING_ID)
    }

    if (isRpcResponseError(response)) {
      const error = formatRpcError(response.error)

      const formattedResponseError: IJsonRpcResponseError = {
        jsonrpc: '2.0',
        ...response,
        error
      }
      return formattedResponseError
    } else if (isRpcResponseSuccess(response)) {
      const formattedResponseSuccess: IJsonRpcResponseSuccess = {
        jsonrpc: '2.0',
        ...response
      }

      return formattedResponseSuccess
    }

    throw new Error(ERROR_INVALID_RESPONSE)
  }

  private _handleSessionDisconnect (errorMsg?: string) {
    const message = errorMsg || 'Session Disconnected'
    if (this._connected) {
      this._connected = false
    }
    this._eventManager.trigger({
      event: 'disconnect',
      params: [{ message }]
    })
    this._removeStorageSession()
    this._transport.close()
  }

  private _handleSessionResponse (
    errorMsg: string,
    sessionParams?: ISessionParams
  ) {
    if (sessionParams) {
      if (sessionParams.approved) {
        if (!this._connected) {
          this._connected = true

          if (sessionParams.chainId) {
            this.chainId = sessionParams.chainId
          }

          if (sessionParams.accounts) {
            this.accounts = sessionParams.accounts
          }

          if (sessionParams.peerId && !this.peerId) {
            this.peerId = sessionParams.peerId
          }

          if (sessionParams.peerMeta && !this.peerMeta) {
            this.peerMeta = sessionParams.peerMeta
          }

          this._eventManager.trigger({
            event: 'connect',
            params: [
              {
                peerId: this.peerId,
                peerMeta: this.peerMeta,
                chainId: this.chainId,
                accounts: this.accounts
              }
            ]
          })
        } else {
          if (sessionParams.chainId) {
            this.chainId = sessionParams.chainId
          }
          if (sessionParams.accounts) {
            this.accounts = sessionParams.accounts
          }

          this._eventManager.trigger({
            event: 'session_update',
            params: [
              {
                chainId: this.chainId,
                accounts: this.accounts
              }
            ]
          })
        }

        this._manageStorageSession()
      } else {
        this._handleSessionDisconnect(errorMsg)
      }
    } else {
      this._handleSessionDisconnect(errorMsg)
    }
  }

  private async _handleIncomingMessages (socketMessage: ISocketMessage) {
    const activeTopics = [this.clientId, this.handshakeTopic]

    if (!activeTopics.includes(socketMessage.topic)) {
      return
    }

    let encryptionPayload: IEncryptionPayload
    try {
      encryptionPayload = JSON.parse(socketMessage.payload)
    } catch (error) {
      throw error
    }

    const payload:
    | IJsonRpcRequest
    | IJsonRpcResponseSuccess
    | IJsonRpcResponseError
    | null = await this._decrypt(encryptionPayload)

    if (payload) {
      this._eventManager.trigger(payload)
    }
  }

  private _subscribeToSessionRequest () {
    this._transport.send({
      topic: `${this.handshakeTopic}`,
      type: 'sub',
      payload: '',
      silent: true
    })
  }

  private _subscribeToResponse (
    id: number,
    callback: (error: Error | null, payload: any | null) => void
  ) {
    this.on(`response:${id}`, callback)
  }

  private _subscribeToSessionResponse (id: number, errorMsg: string) {
    this._subscribeToResponse(id, (error, payload) => {
      if (error) {
        this._handleSessionResponse(error.message)
        return
      }
      if (payload.result) {
        this._handleSessionResponse(errorMsg, payload.result)
      } else if (payload.error && payload.error.message) {
        this._handleSessionResponse(payload.error.message)
      } else {
        this._handleSessionResponse(errorMsg)
      }
    })
  }

  private _subscribeToCallResponse (id: number): Promise<any> {
    return new Promise((resolve, reject) => {
      this._subscribeToResponse(id, (error, payload) => {
        if (error) {
          reject(error)
          return
        }
        if (payload.result) {
          resolve(payload.result)
        } else if (payload.error && payload.error.message) {
          reject(new Error(payload.error.message))
        } else {
          reject(new Error(ERROR_INVALID_RESPONSE))
        }
      })
    })
  }

  private _subscribeToInternalEvents () {
    this.on('wc_sessionRequest', (error, payload) => {
      if (error) {
        this._eventManager.trigger({
          event: 'error',
          params: [
            {
              code: 'SESSION_REQUEST_ERROR',
              message: error.toString()
            }
          ]
        })
      }
      this.handshakeId = payload.id
      this.peerId = payload.params[0].peerId
      this.peerMeta = payload.params[0].peerMeta

      const internalPayload = {
        ...payload,
        method: 'session_request'
      }
      this._eventManager.trigger(internalPayload)
    })

    this.on('wc_sessionUpdate', (error, payload) => {
      if (error) {
        this._handleSessionResponse(error.message)
      }
      this._handleSessionResponse('Session disconnected', payload.params[0])
    })
  }

  // -- keyManager ------------------------------------------------------- //

  // TODO: Refactor with new exchange key flow

  // -- uri ------------------------------------------------------------- //

  private _formatUri () {
    const protocol = this.protocol
    const handshakeTopic = this.handshakeTopic
    const version = this.version
    const bridge = encodeURIComponent(this.bridge)
    const key = this.key
    const uri = `${protocol}:${handshakeTopic}@${version}?bridge=${bridge}&key=${key}`
    return uri
  }

  private _parseUri (uri: string) {
    const result: IParseURIResult = parseWalletConnectUri(uri)

    if (result.protocol === this.protocol) {
      if (!result.handshakeTopic) {
        throw Error('Invalid or missing handshakeTopic parameter value')
      }
      const handshakeTopic = result.handshakeTopic

      if (!result.bridge) {
        throw Error('Invalid or missing bridge url parameter value')
      }
      const bridge = decodeURIComponent(result.bridge)

      if (!result.key) {
        throw Error('Invalid or missing kkey parameter value')
      }
      const key = result.key

      return { handshakeTopic, bridge, key }
    } else {
      throw new Error(ERROR_INVALID_URI)
    }
  }

  // -- crypto ---------------------------------------------------------- //

  private async _generateKey (): Promise<ArrayBuffer | null> {
    if (this.cryptoLib) {
      const result = await this.cryptoLib.generateKey()
      return result
    }
    return null
  }

  private async _encrypt (
    data: IJsonRpcRequest | IJsonRpcResponseSuccess | IJsonRpcResponseError
  ): Promise<IEncryptionPayload | null> {
    const key: ArrayBuffer | null = this._key
    if (this.cryptoLib && key) {
      const result: IEncryptionPayload = await this.cryptoLib.encrypt(data, key)
      return result
    }
    return null
  }

  private async _decrypt (
    payload: IEncryptionPayload
  ): Promise<
    IJsonRpcRequest | IJsonRpcResponseSuccess | IJsonRpcResponseError | null
  > {
    const key: ArrayBuffer | null = this._key
    if (this.cryptoLib && key) {
      const result:
      | IJsonRpcRequest
      | IJsonRpcResponseSuccess
      | IJsonRpcResponseError
      | null = await this.cryptoLib.decrypt(payload, key)
      return result
    }
    return null
  }

  // -- storage --------------------------------------------------------- //

  private _getStorageSession () {
    let result = null
    if (this._storage) {
      result = this._storage.getSession()
    }
    return result
  }

  private _setStorageSession () {
    if (this._storage) {
      this._storage.setSession(this.session)
    }
  }

  private _removeStorageSession () {
    if (this._storage) {
      this._storage.removeSession()
    }
  }

  private _manageStorageSession () {
    if (this._connected) {
      this._setStorageSession()
    } else {
      this._removeStorageSession()
    }
  }
}
export default Connector<|MERGE_RESOLUTION|>--- conflicted
+++ resolved
@@ -152,18 +152,7 @@
       this._subscribeToSessionRequest()
     }
     this._subscribeToInternalEvents()
-<<<<<<< HEAD
-    this._socket.open([
-      {
-        topic: `${this.clientId}`,
-        type: 'sub',
-        payload: '',
-        silent: true
-      }
-    ])
-=======
     this._transport.open()
->>>>>>> fa13fdb9
   }
 
   // -- setters / getters ----------------------------------------------- //
