{
  "name": "@walletconnect/ethereum-provider",
  "description": "Ethereum Provider for WalletConnect Protocol",
  "version": "2.0.0-beta.2",
  "author": "WalletConnect Labs <walletconnectlabs.com>",
  "homepage": "https://github.com/walletconnect/walletconnect-monorepo/",
  "repository": {
    "type": "git",
    "url": "https://github.com/walletconnect/walletconnect-monorepo",
    "directory": "packages/ethereum-provider"
  },
  "license": "LGPL-3.0",
  "main": "dist/cjs/index.js",
  "types": "dist/cjs/index.d.ts",
  "unpkg": "dist/umd/index.min.js",
  "files": [
    "dist"
  ],
  "keywords": [
    "wallet",
    "walletconnect"
  ],
  "scripts": {
    "clean": "rm -rf dist",
    "build:pre": "run-s clean",
    "build:cjs": "npx tsc -p tsconfig.cjs.json",
    "build:umd": "webpack",
    "build": "run-s build:pre build:cjs build:umd",
    "test": "env TS_NODE_PROJECT=\"tsconfig.cjs.json\" mocha --exit -r ts-node/register ./test/**/*.spec.ts",
    "test:watch": "env TS_NODE_PROJECT=\"tsconfig.cjs.json\" mocha --timeout 3000 --exit -r ts-node/register --watch --watch-files . ./test/**/*.spec.ts",
    "watch": "tsc -p tsconfig.json --watch",
    "lint": "eslint -c '../../.eslintrc' --fix './src/**/*.ts'"
  },
  "dependencies": {
    "@json-rpc-tools/provider": "^1.7.6",
    "@json-rpc-tools/types": "^1.7.6",
    "@json-rpc-tools/utils": "^1.7.6",
<<<<<<< HEAD
    "@walletconnect/client": "^2.0.0-beta.1",
    "@walletconnect/signer-connection": "^2.0.0-beta.1",
    "@walletconnect/types": "^2.0.0-beta.1",
    "@walletconnect/utils": "^2.0.0-beta.1",
=======
    "@walletconnect/client": "^2.0.0-beta.2",
    "@walletconnect/signer-connection": "^2.0.0-beta.2",
    "@walletconnect/types": "^2.0.0-beta.2",
    "@walletconnect/utils": "^2.0.0-beta.2",
>>>>>>> e56d6f4a
    "eip1193-provider": "^1.0.1"
  },
  "devDependencies": {
    "@babel/cli": "^7.12.1",
    "@babel/core": "^7.12.3",
    "@babel/node": "^7.12.1",
    "@babel/polyfill": "^7.12.1",
    "@babel/preset-env": "^7.12.1",
    "@babel/preset-typescript": "^7.12.1",
    "@babel/register": "^7.12.1",
    "@types/chai": "^4.2.14",
    "@types/jest": "^22.2.3",
    "@types/mocha": "^8.0.4",
    "@types/node": "^14.14.2",
    "@typescript-eslint/eslint-plugin": "^2.24.0",
    "@typescript-eslint/parser": "^2.24.0",
    "chai": "^4.2.0",
    "core-js": "^3.6.5",
    "eslint": "^5.16.0",
    "eslint-config-prettier": "^6.10.0",
    "eslint-config-standard": "^12.0.0",
    "eslint-plugin-import": "^2.20.1",
    "eslint-plugin-node": "^9.2.0",
    "eslint-plugin-prettier": "^3.1.2",
    "eslint-plugin-promise": "^4.2.1",
    "eslint-plugin-react": "^7.19.0",
    "eslint-plugin-standard": "^4.0.1",
    "ethereum-test-network": "^0.1.1",
    "ethers": "^5.1.4",
    "mocha": "^8.2.1",
    "npm-run-all": "^4.1.5",
    "prettier": "^1.19.1",
    "ts-node": "^9.0.0",
    "typescript": "^3.7.5",
    "webpack": "^4.41.5",
    "webpack-cli": "^3.3.10"
  }
}<|MERGE_RESOLUTION|>--- conflicted
+++ resolved
@@ -35,17 +35,10 @@
     "@json-rpc-tools/provider": "^1.7.6",
     "@json-rpc-tools/types": "^1.7.6",
     "@json-rpc-tools/utils": "^1.7.6",
-<<<<<<< HEAD
-    "@walletconnect/client": "^2.0.0-beta.1",
-    "@walletconnect/signer-connection": "^2.0.0-beta.1",
-    "@walletconnect/types": "^2.0.0-beta.1",
-    "@walletconnect/utils": "^2.0.0-beta.1",
-=======
     "@walletconnect/client": "^2.0.0-beta.2",
     "@walletconnect/signer-connection": "^2.0.0-beta.2",
     "@walletconnect/types": "^2.0.0-beta.2",
     "@walletconnect/utils": "^2.0.0-beta.2",
->>>>>>> e56d6f4a
     "eip1193-provider": "^1.0.1"
   },
   "devDependencies": {
