import * as React from "react";
import { IMobileRegistryEntry } from "@walletconnect/types";
import { isIOS, deeplinkChoiceKey, setLocal } from "@walletconnect/utils";

import { DEFAULT_BUTTON_COLOR, WALLETCONNECT_CTA_TEXT_ID } from "../constants";

import { MOBILE_REGISTRY } from "../assets/registry";

// eslint-disable-next-line @typescript-eslint/no-unused-vars
import ConnectButton from "./ConnectButton";
// eslint-disable-next-line @typescript-eslint/no-unused-vars
import WalletButton from "./WalletButton";
// eslint-disable-next-line @typescript-eslint/no-unused-vars
import WalletIcon from "./WalletIcon";

function formatIOSDeepLink(uri: string, entry: IMobileRegistryEntry) {
  const encodedUri: string = encodeURIComponent(uri);
  return entry.universalLink
    ? `${entry.universalLink}/wc?uri=${encodedUri}`
    : entry.deepLink
    ? `${entry.deepLink}${entry.deepLink.endsWith(":") ? "//" : "/"}wc?uri=${encodedUri}`
    : "";
}

function saveDeeplinkInfo(data: IDeeplinkInfo) {
  const focusUri = data.href.split("?")[0];

  setLocal(deeplinkChoiceKey, {
    ...data,
    href: focusUri,
  });
}

interface IDeeplinkInfo {
  name: string;
  href: string;
}
interface DeepLinkDisplayProps {
  text: { [key: string]: string };
  uri: string;
}

function DeepLinkDisplay(props: DeepLinkDisplayProps) {
  const [showMore, setShowMore] = React.useState(false);
  const ios = isIOS();
  return (
    <div>
      <p id={WALLETCONNECT_CTA_TEXT_ID} className="walletconnect-qrcode__text">
        {ios ? props.text.choose_preferred_wallet : props.text.connect_mobile_wallet}
      </p>
      <div
        className={`walletconnect-connect__buttons__wrapper${
          !ios ? "__android" : showMore ? "__wrap" : ""
        }`}
      >
        {ios ? (
<<<<<<< HEAD
          MobileRegistry.map((entry: IMobileRegistryEntry, index) => {
=======
          MOBILE_REGISTRY.map((entry: IMobileRegistryEntry) => {
>>>>>>> 2605ab04
            const { color, name, logo } = entry;
            const href = formatIOSDeepLink(props.uri, entry);
            const handleClickIOS = React.useCallback(() => {
              saveDeeplinkInfo({
                name,
                href,
              });
            }, []);
            if (!showMore && index > 3) return;
            return !showMore ? (
              <WalletButton
                color={color}
                href={href}
                name={name}
                logo={logo}
                onClick={handleClickIOS}
              />
            ) : (
              <WalletIcon color={color} href={href} logo={logo} onClick={handleClickIOS} />
            );
          })
        ) : (
          <ConnectButton
            name={props.text.connect}
            color={DEFAULT_BUTTON_COLOR}
            href={props.uri}
            onClick={React.useCallback(() => {
              saveDeeplinkInfo({
                name: "Unknown",
                href: props.uri,
              });
            }, [])}
          />
        )}
      </div>
      {ios ? (
        <div className="walletconnect-show__more_button" onClick={() => setShowMore(!showMore)}>
          {!showMore ? "Show More" : "Show Less"}
        </div>
      ) : null}
    </div>
  );
}

export default DeepLinkDisplay;<|MERGE_RESOLUTION|>--- conflicted
+++ resolved
@@ -54,11 +54,7 @@
         }`}
       >
         {ios ? (
-<<<<<<< HEAD
-          MobileRegistry.map((entry: IMobileRegistryEntry, index) => {
-=======
-          MOBILE_REGISTRY.map((entry: IMobileRegistryEntry) => {
->>>>>>> 2605ab04
+          MOBILE_REGISTRY.map((entry: IMobileRegistryEntry, index) => {
             const { color, name, logo } = entry;
             const href = formatIOSDeepLink(props.uri, entry);
             const handleClickIOS = React.useCallback(() => {
