--- conflicted
+++ resolved
@@ -289,14 +289,6 @@
     topic: string
   }
 
-<<<<<<< HEAD
-  export interface IMobileRegistryEntry {
-    name: string
-    color: string
-    universalLink: string
-    deepLink: string
-    chromeIntent: string
-=======
   export interface ICreateSessionOptions {
     chainId?: number
   }
@@ -321,6 +313,11 @@
     onError(payload: any, message: string, code?: number): void
     sendPayload(payload: any): Promise<any>
     send(payload: any): Promise<any>
->>>>>>> 6ff526ac
+  export interface IMobileRegistryEntry {
+    name: string
+    color: string
+    universalLink: string
+    deepLink: string
+    chromeIntent: string
   }
 }