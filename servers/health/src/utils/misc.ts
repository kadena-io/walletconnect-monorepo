import axios from "axios";

export function assertType(obj: any, key: string, type = "string") {
  if (!obj[key] || typeof obj[key] !== type) {
    throw new Error(`Missing or invalid "${key}" param`);
  }
}

export function getHttpUrl(url) {
  return url.replace("wss", "https");
}

<<<<<<< HEAD
export function getWsUrl(url: string): string {
  return url.startsWith("https")
    ? url.replace("https", "wss")
    : url.startsWith("http")
    ? url.replace("http", "ws")
    : url;
}

export function getHttpUrl(url: string): string {
  return url.startsWith("wss")
    ? url.replace("wss", "https")
    : url.startsWith("ws")
    ? url.replace("ws", "http")
    : url;
}

export function sha256(data: string): string {
  return crypto
    .createHash("sha256")
    .update(data)
    .digest("hex");
=======
export async function isInvalidServer(server) {
  try {
    return (
      (await axios.get(`${getHttpUrl(server)}${server.endsWith("/") ? "" : "/"}health`)).status !==
      204
    );
  } catch (e) {
    throw new Error(`Sever validation error at ${server}`);
  }
>>>>>>> 6dca655b
}<|MERGE_RESOLUTION|>--- conflicted
+++ resolved
@@ -1,46 +1,21 @@
-import axios from "axios";
-
 export function assertType(obj: any, key: string, type = "string") {
   if (!obj[key] || typeof obj[key] !== type) {
     throw new Error(`Missing or invalid "${key}" param`);
   }
 }
 
-export function getHttpUrl(url) {
-  return url.replace("wss", "https");
+export function isSecureProtocol(protocol: string) {
+  return protocol.includes("https") || protocol.includes("wss");
 }
 
-<<<<<<< HEAD
-export function getWsUrl(url: string): string {
-  return url.startsWith("https")
-    ? url.replace("https", "wss")
-    : url.startsWith("http")
-    ? url.replace("http", "ws")
-    : url;
+export function getWsUrl(urlString: string): string {
+  const url = new URL(urlString);
+  const protocol = isSecureProtocol(url.protocol) ? "wss:" : "ws:";
+  return `${protocol}//${url.host}`;
 }
 
-export function getHttpUrl(url: string): string {
-  return url.startsWith("wss")
-    ? url.replace("wss", "https")
-    : url.startsWith("ws")
-    ? url.replace("ws", "http")
-    : url;
-}
-
-export function sha256(data: string): string {
-  return crypto
-    .createHash("sha256")
-    .update(data)
-    .digest("hex");
-=======
-export async function isInvalidServer(server) {
-  try {
-    return (
-      (await axios.get(`${getHttpUrl(server)}${server.endsWith("/") ? "" : "/"}health`)).status !==
-      204
-    );
-  } catch (e) {
-    throw new Error(`Sever validation error at ${server}`);
-  }
->>>>>>> 6dca655b
+export function getHttpUrl(urlString: string): string {
+  const url = new URL(urlString);
+  const protocol = isSecureProtocol(url.protocol) ? "https:" : "http:";
+  return `${protocol}//${url.host}`;
 }